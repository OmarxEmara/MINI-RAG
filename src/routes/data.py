--- conflicted
+++ resolved
@@ -13,17 +13,6 @@
 from models.db_schemes import DataChunk, Asset
 from models.enums.AssetTypeEnum import AssetTypeEnum
 from controllers import NLPController
-<<<<<<< HEAD
-from fastapi import HTTPException
-from utils.deps import require_access_to_project, get_current_user
-from utils.org_access import OrgAccessControl, get_project_org_id
-=======
-import requests
-from bs4 import BeautifulSoup
-from reportlab.lib.pagesizes import letter
-from reportlab.pdfgen import canvas
-import uuid
->>>>>>> 886c46e1
 
 logger = logging.getLogger('uvicorn.error')
 
@@ -33,32 +22,10 @@
 )
 
 @data_router.post("/upload/{project_id}")
-<<<<<<< HEAD
-async def upload_data(
-    request: Request, 
-    project_id: int, 
-    file: UploadFile,
-    app_settings: Settings = Depends(get_settings),
-    user: dict = Depends(get_current_user)
-):
-    """Upload data file - requires admin access to project's organization"""
-    
-    # Get project and verify organization access
-    project_org_id = await get_project_org_id(request.app.db_client, project_id)
-    if project_org_id is None:
-        return JSONResponse(
-            status_code=status.HTTP_404_NOT_FOUND,
-            content={"signal": "PROJECT_NOT_FOUND"}
-        )
-    
-    # Require admin access for file uploads
-    OrgAccessControl.validate_project_access(user, project_org_id, require_admin=True)
-    
-=======
 async def upload_data(request: Request, project_id: int, file: UploadFile,
                       app_settings: Settings = Depends(get_settings)):
         
->>>>>>> 886c46e1
+    
     project_model = await ProjectModel.create_instance(
         db_client=request.app.db_client
     )
@@ -109,112 +76,12 @@
     asset_record = await asset_model.create_asset(asset=asset_resource)
 
     return JSONResponse(
-<<<<<<< HEAD
-        content={
-            "signal": ResponseSignal.FILE_UPLOAD_SUCCESS.value,
-            "file_id": str(asset_record.asset_id),
-        }
-    )
-
-=======
             content={
                 "signal": ResponseSignal.FILE_UPLOAD_SUCCESS.value,
-                "file_id": asset_record.asset_name,
+                "file_id": str(asset_record.asset_id),
             }
         )
 
-@data_router.post("/scrape/{project_id}")
-async def scrape_url(request: Request, project_id: int, url: str,
-                     app_settings: Settings = Depends(get_settings)):
-
-    project_model = await ProjectModel.create_instance(
-        db_client=request.app.db_client
-    )
-
-    project = await project_model.get_project_or_create_one(
-        project_id=project_id
-    )
-
-    # scrape the url with headers to avoid 403
-    try:
-        headers = {
-            "User-Agent": (
-                "Mozilla/5.0 (Windows NT 10.0; Win64; x64) "
-                "AppleWebKit/537.36 (KHTML, like Gecko) "
-                "Chrome/114.0.0.0 Safari/537.36"
-            )
-        }
-        response = requests.get(url, headers=headers, timeout=10)
-        response.raise_for_status()
-    except Exception as e:
-        logger.error(f"Error while scraping URL: {e}")
-        return JSONResponse(
-            status_code=status.HTTP_400_BAD_REQUEST,
-            content={"signal": "SCRAPE_FAILED", "error": str(e)}
-        )
-
-    soup = BeautifulSoup(response.text, "html.parser")
-
-    # remove unwanted tags
-    for script in soup(["script", "style"]):
-        script.decompose()
-    page_text = soup.get_text(separator="\n", strip=True)
-
-    # create project folder if not exists
-    project_dir_path = ProjectController().get_project_path(project_id=project_id)
-    os.makedirs(project_dir_path, exist_ok=True)
-
-    # unique pdf file name
-    file_id = f"{uuid.uuid4().hex}.pdf"
-    file_path = os.path.join(project_dir_path, file_id)
-
-    # save content to PDF
-    try:
-        pdf = canvas.Canvas(file_path, pagesize=letter)
-        pdf.setFont("Helvetica", 10)
-        width, height = letter
-        y = height - 40
-        for line in page_text.splitlines():
-            if y <= 40:  # start new page if overflow
-                pdf.showPage()
-                pdf.setFont("Helvetica", 10)
-                y = height - 40
-            pdf.drawString(40, y, line[:1000])  # truncate long lines
-            y -= 15
-        pdf.save()
-    except Exception as e:
-        logger.error(f"Error while saving PDF: {e}")
-        return JSONResponse(
-            status_code=status.HTTP_500_INTERNAL_SERVER_ERROR,
-            content={"signal": "PDF_SAVE_FAILED", "error": str(e)}
-        )
-
-    # store the asset into db
-    asset_model = await AssetModel.create_instance(
-        db_client=request.app.db_client
-    )
-
-    asset_resource = Asset(
-        asset_project_id=project.project_id,
-        asset_type=AssetTypeEnum.FILE.value,
-        asset_name=file_id,
-        asset_size=os.path.getsize(file_path)
-    )
-
-    asset_record = await asset_model.create_asset(asset=asset_resource)
-
-    return JSONResponse(
-        content={
-            "signal": "SCRAPE_SUCCESS",
-            "file_id": asset_record.asset_name,
-            "url": url
-        }
-    )
-
-
-@data_router.post("/process/{project_id}")
-async def process_endpoint(request: Request, project_id: int, process_request: ProcessRequest):
->>>>>>> 886c46e1
 
 @data_router.post("/process/{project_id}")
 async def process_endpoint(
@@ -275,11 +142,7 @@
         project_files_ids = {
             asset_record.asset_id: asset_record.asset_name
         }
-<<<<<<< HEAD
-
-=======
-    
->>>>>>> 886c46e1
+
     else:
         project_files = await asset_model.get_all_project_assets(
             asset_project_id=project.project_id,
